[package]
name = "chsql_native"
version = "0.1.2"
edition = "2021"

[lib]
crate-type = ["cdylib"]

[profile.release]
lto = true
strip = true

[[example]]
# crate-type can't be (at the moment) be overriden for specific targets
# src/wasm_lib.rs forwards to src/lib.rs so that we can change from cdylib
# (that is needed while compiling natively) to staticlib (needed since the
# actual linking will be done via emcc
name = "chsql_native"
path = "src/wasm_lib.rs"
crate-type = ["staticlib"]

[dependencies]
<<<<<<< HEAD
duckdb = { version = "1.3.0", features = ["vtab-loadable"] }
duckdb-loadable-macros = "0.1.5"
libduckdb-sys = { version = "1.3.0", features = ["loadable-extension"] }
=======
duckdb = { version = "1.2.2", features = ["vtab-loadable"] }
duckdb-loadable-macros = "0.1.5"
libduckdb-sys = { version = "1.2.2", features = ["loadable-extension"] }
>>>>>>> 4de87e1e
byteorder = "1.4"
serde_derive = "1.0.217"
serde_json = "1.0.134"
tokio = { version = "1.42.0", features = ["rt", "rt-multi-thread"] }
serde = "1.0.217"
clickhouse-rs = { version = "1.1.0-alpha.1", features = ["tokio_io", "tls"] }
chrono = "0.4.39"
openssl = { version = "0.10", features = ["vendored"] }<|MERGE_RESOLUTION|>--- conflicted
+++ resolved
@@ -20,15 +20,9 @@
 crate-type = ["staticlib"]
 
 [dependencies]
-<<<<<<< HEAD
 duckdb = { version = "1.3.0", features = ["vtab-loadable"] }
 duckdb-loadable-macros = "0.1.5"
 libduckdb-sys = { version = "1.3.0", features = ["loadable-extension"] }
-=======
-duckdb = { version = "1.2.2", features = ["vtab-loadable"] }
-duckdb-loadable-macros = "0.1.5"
-libduckdb-sys = { version = "1.2.2", features = ["loadable-extension"] }
->>>>>>> 4de87e1e
 byteorder = "1.4"
 serde_derive = "1.0.217"
 serde_json = "1.0.134"
